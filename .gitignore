--- conflicted
+++ resolved
@@ -59,10 +59,6 @@
 
 # Flutter / Dart
 
-<<<<<<< HEAD
 **/.dart_tool/
 
-**/*.metadata
-=======
-**/.dart_tool/
->>>>>>> 5e0bc331
+**/*.metadata