## Player Table

| Field           | Type     | Description                                               |
| --------------- | -------- | --------------------------------------------------------- |
| `PlayerID`      | `STRING` | Email of the player.                                      |
| `CharacterList` | `MAP`    | Map of character names to their UUIDs.                    |
| `SeenMotDs`     | `LIST`   | List of UUIDs of messages of the day the player has seen. |

- **`PlayerID`**: The email address of the player, serving as the primary key.
- **`CharacterList`**: A map where the key is the character's name and the value is the character's UUID as a string.
- **`SeenMotDs`**: A list of UUIDs representing the messages of the day that the player has viewed.

---

## Character Table

| Field           | Type     | Description                                                  |
| --------------- | -------- | ------------------------------------------------------------ |
| `CharacterID`   | `STRING` | UUID of the character.                                       |
| `PlayerID`      | `STRING` | Email of the player who owns the character.                  |
| `CharacterName` | `STRING` | Name of the character.                                       |
| `RoomID`        | `NUMBER` | ID of the room the character is currently in.                |
| `Inventory`     | `MAP`    | Map of inventory slots to item UUIDs.                        |
<<<<<<< HEAD
| `Attributes`    | `MAP`    | Map of attribute names to their values (e.g., Strength: 10). |
| `Abilities`     | `MAP`    | Map of ability names to their values (e.g., Stealth: 5).     |
=======
| `Attributes`    | `MAP`    | Map of attribute names to their values (e.g., Strength: 4). |
| `Abilities`     | `MAP`    | Map of ability names to their values (e.g., Stealth: 3).     |
>>>>>>> 7faa3c79
| `Essence`       | `NUMBER` | The character's essence or magical energy.                   |
| `Health`        | `NUMBER` | The character's current health points.                       |

- **`CharacterID`**: The UUID of the character, serving as the primary key.
- **`PlayerID`**: The email address of the player who owns this character.
- **`CharacterName`**: The name given to the character by the player.
- **`RoomID`**: The ID of the room where the character is located.
- **`Inventory`**: A map where keys represent inventory slots or item names, and values are item UUIDs.
- **`Attributes`**: A map of character attributes (e.g., Strength, Agility) to their numerical values.
- **`Abilities`**: A map of character abilities (e.g., Stealth, Archery) to their numerical values.
- **`Essence`**: Represents the character's magical energy or mana.
- **`Health`**: Indicates the character's current health status.

---

## Rooms Table

| Field         | Type     | Description                                     |
| ------------- | -------- | ----------------------------------------------- |
| `RoomID`      | `NUMBER` | Unique identifier of the room.                  |
| `Area`        | `STRING` | Name of the area or region the room belongs to. |
| `Title`       | `STRING` | Title or name of the room.                      |
| `Description` | `STRING` | Text description of the room.                   |
| `ItemIDs`     | `LIST`   | List of item UUIDs present in the room.         |

- **`RoomID`**: Serves as the primary key for the room.
- **`Area`**: The broader area or zone where the room is located.
- **`Title`**: A short name or title for the room.
- **`Description`**: A detailed description that players see upon entering.
- **`ItemIDs`**: A list of UUIDs of items that are in the room.

---

## Exits Table

| Field        | Type      | Description                                     |
| ------------ | --------- | ----------------------------------------------- |
| `RoomID`     | `NUMBER`  | ID of the room containing the exit.             |
| `Direction`  | `STRING`  | Direction of the exit (e.g., "north", "south"). |
| `TargetRoom` | `NUMBER`  | ID of the room the exit leads to.               |
| `Visible`    | `BOOLEAN` | Indicates if the exit is visible to players.    |

- **Primary Key**: Composite key consisting of `RoomID` and `Direction`.
- **`RoomID`**: The ID of the room where the exit is located.
- **`Direction`**: The cardinal direction or named exit.
- **`TargetRoom`**: The `RoomID` of the destination room.
- **`Visible`**: A flag indicating whether the exit is visible to players.

---

## Items Table

| Field         | Type      | Description                                                   |
| ------------- | --------- | ------------------------------------------------------------- |
| `ID`          | `STRING`  | UUID of the item.                                             |
| `Name`        | `STRING`  | Name of the item.                                             |
| `Description` | `STRING`  | Description of the item.                                      |
| `Mass`        | `NUMBER`  | Weight or mass of the item.                                   |
| `Value`       | `NUMBER`  | Monetary value of the item.                                   |
| `Stackable`   | `BOOLEAN` | Indicates if the item can be stacked.                         |
| `MaxStack`    | `NUMBER`  | Maximum number of items per stack.                            |
| `Quantity`    | `NUMBER`  | Current quantity if stackable.                                |
| `Wearable`    | `BOOLEAN` | Indicates if the item can be worn.                            |
| `WornOn`      | `STRING`  | Body part where the item can be worn (e.g., "head", "feet").  |
| `Verbs`       | `MAP`     | Actions associated with the item (e.g., "eat": "You eat..."). |
| `Overrides`   | `MAP`     | Overrides for default behaviors or properties.                |
| `TraitMods`   | `MAP`     | Modifications to character traits when item is used/worn.     |
| `Container`   | `BOOLEAN` | Indicates if the item can contain other items.                |
| `Contents`    | `LIST`    | List of item UUIDs contained within this item.                |
| `IsPrototype` | `BOOLEAN` | Flag to indicate if the item is a prototype.                  |
| `IsWorn`      | `BOOLEAN` | Indicates if the item is currently worn by a character.       |
| `CanPickUp`   | `BOOLEAN` | Indicates if the item can be picked up by players.            |
| `Metadata`    | `MAP`     | Additional custom data related to the item.                   |

- **`ID`**: Primary key, uniquely identifies the item.
- **`Name`**: The item's name as displayed to players.
- **`Description`**: Detailed text about the item.
- **`Mass`**: Used for weight calculations and inventory limits.
- **`Value`**: The in-game currency value.
- **`Stackable`**: If true, multiple items can occupy a single inventory slot.
- **`MaxStack`**: The maximum stack size for this item type.
- **`Quantity`**: The number of items in the stack.
- **`Wearable`**: Determines if the item can be equipped.
- **`WornOn`**: Specifies where on the body the item is worn.
- **`Verbs`**: Custom actions that can be performed with the item.
- **`Overrides`**: Allows modification of default behaviors.
- **`TraitMods`**: Adjustments to character attributes when item is used.
- **`Container`**: If true, item can hold other items.
- **`Contents`**: List of items contained within this item.
- **`IsPrototype`**: Used to distinguish templates from actual items.
- **`IsWorn`**: Indicates the wear status of the item.
- **`CanPickUp`**: Determines if the item can be picked up.
- **`Metadata`**: Stores additional data for extensibility.

---

## Item Prototypes Table

| Field                                     | Type | Description |
| ----------------------------------------- | ---- | ----------- |
| **Same fields as the Items Table above.** |

- This table stores item templates used to create actual items.
- Prototypes are not interactable in-game but serve as blueprints.

---

## Archetypes Table

| Field         | Type     | Description                           |
| ------------- | -------- | ------------------------------------- |
| `Name`        | `STRING` | Name of the archetype.                |
| `Description` | `STRING` | Description of the archetype.         |
| `Attributes`  | `MAP`    | Default attributes for the archetype. |
| `Abilities`   | `MAP`    | Default abilities for the archetype.  |

- **`Name`**: Primary key for the archetype.
- **`Description`**: Explains the archetype's role or characteristics.
- **`Attributes`**: Base attribute values assigned to the archetype.
- **`Abilities`**: Starting abilities associated with the archetype.

---

## MOTD Table (Messages of the Day)

| Field     | Type     | Description                                   |
| --------- | -------- | --------------------------------------------- |
| `MotdID`  | `STRING` | UUID of the message.                          |
| `Content` | `STRING` | The text content of the message.              |
| `Date`    | `STRING` | Date when the message was created or updated. |
| `Author`  | `STRING` | Author or creator of the message.             |

- **`MotdID`**: Primary key, uniquely identifies the message.
- **`Content`**: The actual message displayed to players.
- **`Date`**: Used to determine if players have seen the latest message.
- **`Author`**: Identifies who created or modified the message.

---

**Notes:**

- All tables are designed for use with Amazon DynamoDB.
- Primary keys are specified for each table to ensure data integrity.
- Data types correspond to DynamoDB data types (e.g., `STRING`, `NUMBER`, `MAP`, `LIST`, `BOOLEAN`).
- Maps (`MAP`) and lists (`LIST`) are used to store complex data structures.
- UUIDs are stored as strings to maintain consistency and readability.
- Ensure that any secondary indexes needed for queries are properly configured in DynamoDB.
- Field names in code (e.g., struct tags) should match the attribute names in DynamoDB for seamless data mapping.

---

**Schema Overview:**

This schema supports a multi-user dungeon (MUD) game, providing structures for players, characters, rooms, items, and game messages. It facilitates:

- Player management with associated characters and messages seen.
- Character progression with attributes, abilities, inventory, and location tracking.
- Room definitions with descriptions, items, and exits to other rooms.
- Item management including stacking, containment, and usage mechanics.
- Archetype templates for character creation.
- Storage of messages of the day for player engagement.

By adhering to this schema, developers can ensure data consistency and ease of access across the application, while leveraging DynamoDB's capabilities for scalability and performance.<|MERGE_RESOLUTION|>--- conflicted
+++ resolved
@@ -21,13 +21,8 @@
 | `CharacterName` | `STRING` | Name of the character.                                       |
 | `RoomID`        | `NUMBER` | ID of the room the character is currently in.                |
 | `Inventory`     | `MAP`    | Map of inventory slots to item UUIDs.                        |
-<<<<<<< HEAD
-| `Attributes`    | `MAP`    | Map of attribute names to their values (e.g., Strength: 10). |
-| `Abilities`     | `MAP`    | Map of ability names to their values (e.g., Stealth: 5).     |
-=======
 | `Attributes`    | `MAP`    | Map of attribute names to their values (e.g., Strength: 4). |
 | `Abilities`     | `MAP`    | Map of ability names to their values (e.g., Stealth: 3).     |
->>>>>>> 7faa3c79
 | `Essence`       | `NUMBER` | The character's essence or magical energy.                   |
 | `Health`        | `NUMBER` | The character's current health points.                       |
 
