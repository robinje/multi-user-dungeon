AWSTemplateFormatVersion: "2010-09-09"
Description: "DynamoDB tables for Multi-User Dungeon game"

Resources:
  PlayersTable:
    Type: AWS::DynamoDB::Table
    Properties:
      TableName: players
      AttributeDefinitions:
        - AttributeName: PlayerName
          AttributeType: S
      KeySchema:
        - AttributeName: PlayerName
          KeyType: HASH
      ProvisionedThroughput:
        ReadCapacityUnits: 2
        WriteCapacityUnits: 2

  CharactersTable:
    Type: AWS::DynamoDB::Table
    Properties:
      TableName: characters
      AttributeDefinitions:
        - AttributeName: CharacterID
          AttributeType: S
      KeySchema:
        - AttributeName: CharacterID
          KeyType: HASH
      ProvisionedThroughput:
        ReadCapacityUnits: 2
        WriteCapacityUnits: 2

  RoomsTable:
    Type: AWS::DynamoDB::Table
    Properties:
      TableName: rooms
      AttributeDefinitions:
        - AttributeName: RoomID
          AttributeType: N
      KeySchema:
        - AttributeName: RoomID
          KeyType: HASH
      ProvisionedThroughput:
        ReadCapacityUnits: 2
        WriteCapacityUnits: 2

  ExitsTable:
    Type: AWS::DynamoDB::Table
    Properties:
      TableName: exits
      AttributeDefinitions:
        - AttributeName: RoomID
          AttributeType: N
        - AttributeName: Direction
          AttributeType: S
      KeySchema:
        - AttributeName: RoomID
          KeyType: HASH
        - AttributeName: Direction
          KeyType: RANGE
      ProvisionedThroughput:
        ReadCapacityUnits: 2
        WriteCapacityUnits: 2

  ItemsTable:
    Type: AWS::DynamoDB::Table
    Properties:
      TableName: items
      AttributeDefinitions:
        - AttributeName: ItemID
          AttributeType: S
      KeySchema:
        - AttributeName: ItemID
          KeyType: HASH
      ProvisionedThroughput:
        ReadCapacityUnits: 2
        WriteCapacityUnits: 2

  ItemPrototypesTable:
    Type: AWS::DynamoDB::Table
    Properties:
      TableName: prototypes
      AttributeDefinitions:
        - AttributeName: PrototypeID
          AttributeType: S
      KeySchema:
        - AttributeName: PrototypeID
          KeyType: HASH
      ProvisionedThroughput:
        ReadCapacityUnits: 2
        WriteCapacityUnits: 2

  ArchetypesTable:
    Type: AWS::DynamoDB::Table
    Properties:
      TableName: archetypes
      AttributeDefinitions:
        - AttributeName: ArchetypeName
          AttributeType: S
      KeySchema:
        - AttributeName: ArchetypeName
          KeyType: HASH
      ProvisionedThroughput:
        ReadCapacityUnits: 2
        WriteCapacityUnits: 2

  MOTDTable:
    Type: AWS::DynamoDB::Table
    Properties:
      TableName: motd
      AttributeDefinitions:
        - AttributeName: motdID
          AttributeType: S
      KeySchema:
        - AttributeName: motdID
          KeyType: HASH
      ProvisionedThroughput:
        ReadCapacityUnits: 2
        WriteCapacityUnits: 2

  MUDDynamoDBPolicy:
    Type: AWS::IAM::ManagedPolicy
    Properties:
      ManagedPolicyName: MUDDynamoDBReadWritePolicy
      PolicyDocument:
        Version: "2012-10-17"
        Statement:
          - Effect: Allow
            Action:
              - dynamodb:GetItem
              - dynamodb:PutItem
              - dynamodb:UpdateItem
              - dynamodb:DeleteItem
              - dynamodb:BatchGetItem
              - dynamodb:BatchWriteItem
              - dynamodb:Query
              - dynamodb:Scan
            Resource:
<<<<<<< HEAD
              - !Sub "arn:aws:dynamodb:${AWS::Region}:${AWS::AccountId}:table/players"
              - !Sub "arn:aws:dynamodb:${AWS::Region}:${AWS::AccountId}:table/characters"
              - !Sub "arn:aws:dynamodb:${AWS::Region}:${AWS::AccountId}:table/rooms"
              - !Sub "arn:aws:dynamodb:${AWS::Region}:${AWS::AccountId}:table/exits"
              - !Sub "arn:aws:dynamodb:${AWS::Region}:${AWS::AccountId}:table/items"
              - !Sub "arn:aws:dynamodb:${AWS::Region}:${AWS::AccountId}:table/prototypes"
              - !Sub "arn:aws:dynamodb:${AWS::Region}:${AWS::AccountId}:table/archetypes"
=======
              - !Sub 'arn:aws:dynamodb:${AWS::Region}:${AWS::AccountId}:table/players'
              - !Sub 'arn:aws:dynamodb:${AWS::Region}:${AWS::AccountId}:table/characters'
              - !Sub 'arn:aws:dynamodb:${AWS::Region}:${AWS::AccountId}:table/rooms'
              - !Sub 'arn:aws:dynamodb:${AWS::Region}:${AWS::AccountId}:table/exits'
              - !Sub 'arn:aws:dynamodb:${AWS::Region}:${AWS::AccountId}:table/items'
              - !Sub 'arn:aws:dynamodb:${AWS::Region}:${AWS::AccountId}:table/prototypes'
              - !Sub 'arn:aws:dynamodb:${AWS::Region}:${AWS::AccountId}:table/archetypes'
              - !Sub 'arn:aws:dynamodb:${AWS::Region}:${AWS::AccountId}:table/motd'
>>>>>>> d7c2f3d9

Outputs:
  PlayersTableArn:
    Description: "ARN of the Players table"
    Value: !GetAtt PlayersTable.Arn

  CharactersTableArn:
    Description: "ARN of the Characters table"
    Value: !GetAtt CharactersTable.Arn

  RoomsTableArn:
    Description: "ARN of the Rooms table"
    Value: !GetAtt RoomsTable.Arn

  ExitsTableArn:
    Description: "ARN of the Exits table"
    Value: !GetAtt ExitsTable.Arn

  ItemsTableArn:
    Description: "ARN of the Items table"
    Value: !GetAtt ItemsTable.Arn

  ItemPrototypesTableArn:
    Description: "ARN of the ItemPrototypes table"
    Value: !GetAtt ItemPrototypesTable.Arn

  ArchetypesTableArn:
    Description: "ARN of the Archetypes table"
    Value: !GetAtt ArchetypesTable.Arn

  MOTDTableArn:
    Description: "ARN of the MotD table"
    Value: !GetAtt MOTDTable.Arn

  MUDDynamoDBPolicyArn:
    Description: "ARN of the MUD DynamoDB Read/Write Policy"
    Value: !Ref MUDDynamoDBPolicy<|MERGE_RESOLUTION|>--- conflicted
+++ resolved
@@ -136,15 +136,6 @@
               - dynamodb:Query
               - dynamodb:Scan
             Resource:
-<<<<<<< HEAD
-              - !Sub "arn:aws:dynamodb:${AWS::Region}:${AWS::AccountId}:table/players"
-              - !Sub "arn:aws:dynamodb:${AWS::Region}:${AWS::AccountId}:table/characters"
-              - !Sub "arn:aws:dynamodb:${AWS::Region}:${AWS::AccountId}:table/rooms"
-              - !Sub "arn:aws:dynamodb:${AWS::Region}:${AWS::AccountId}:table/exits"
-              - !Sub "arn:aws:dynamodb:${AWS::Region}:${AWS::AccountId}:table/items"
-              - !Sub "arn:aws:dynamodb:${AWS::Region}:${AWS::AccountId}:table/prototypes"
-              - !Sub "arn:aws:dynamodb:${AWS::Region}:${AWS::AccountId}:table/archetypes"
-=======
               - !Sub 'arn:aws:dynamodb:${AWS::Region}:${AWS::AccountId}:table/players'
               - !Sub 'arn:aws:dynamodb:${AWS::Region}:${AWS::AccountId}:table/characters'
               - !Sub 'arn:aws:dynamodb:${AWS::Region}:${AWS::AccountId}:table/rooms'
@@ -153,7 +144,6 @@
               - !Sub 'arn:aws:dynamodb:${AWS::Region}:${AWS::AccountId}:table/prototypes'
               - !Sub 'arn:aws:dynamodb:${AWS::Region}:${AWS::AccountId}:table/archetypes'
               - !Sub 'arn:aws:dynamodb:${AWS::Region}:${AWS::AccountId}:table/motd'
->>>>>>> d7c2f3d9
 
 Outputs:
   PlayersTableArn:
