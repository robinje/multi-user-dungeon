--- conflicted
+++ resolved
@@ -231,13 +231,8 @@
         response = rooms_table.update_item(
             Key={"RoomID": room_id},
             UpdateExpression="SET ItemIDs = :item_ids",
-<<<<<<< HEAD
             ExpressionAttributeValues={":item_ids": current_item_ids},
             ReturnValues="UPDATED_NEW"
-=======
-            ExpressionAttributeValues={":item_ids": updated_item_ids},
-            ReturnValues="UPDATED_NEW",
->>>>>>> 13c8ba81
         )
         print(f"Response from updating room: {response}")
         print(f"Successfully updated room {room_id}. New ItemIDs: {response['Attributes'].get('ItemIDs', [])}")
