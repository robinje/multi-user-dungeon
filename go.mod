module github.com/robinje/multi-user-dungeon

go 1.21

require (
<<<<<<< HEAD
	github.com/aws/aws-sdk-go v1.50.0
=======
	github.com/aws/aws-sdk-go v1.50.5
	github.com/etcd-io/bbolt v1.3.3
>>>>>>> 8ab5b4c7
	golang.org/x/crypto v0.18.0
)

require go.etcd.io/bbolt v1.3.8

require (
	github.com/jmespath/go-jmespath v0.4.0 // indirect
	golang.org/x/sys v0.16.0 // indirect
)<|MERGE_RESOLUTION|>--- conflicted
+++ resolved
@@ -3,16 +3,10 @@
 go 1.21
 
 require (
-<<<<<<< HEAD
-	github.com/aws/aws-sdk-go v1.50.0
-=======
 	github.com/aws/aws-sdk-go v1.50.5
-	github.com/etcd-io/bbolt v1.3.3
->>>>>>> 8ab5b4c7
+	go.etcd.io/bbolt v1.3.8
 	golang.org/x/crypto v0.18.0
 )
-
-require go.etcd.io/bbolt v1.3.8
 
 require (
 	github.com/jmespath/go-jmespath v0.4.0 // indirect
